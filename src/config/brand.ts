--- conflicted
+++ resolved
@@ -64,33 +64,6 @@
 
 // UI 텍스트 및 라벨
 export const uiText = {
-  dashboard: {
-    title: { ko: "대시보드", en: "Dashboard" },
-    subtitle: { ko: "실시간으로 비즈니스 현황을 확인하세요", en: "Check your business status in real-time" }
-  },
-  projects: {
-    title: { ko: "프로젝트 관리", en: "Project Management" },
-    subtitle: { ko: "모든 프로젝트를 한눈에 관리하세요", en: "Manage all projects at a glance" },
-    newProject: { ko: "새 프로젝트", en: "New Project" },
-    searchPlaceholder: { ko: "프로젝트 검색...", en: "Search projects..." },
-    status: {
-      active: { ko: "진행중", en: "Active" },
-      completed: { ko: "완료", en: "Completed" },
-      onHold: { ko: "보류", en: "On Hold" },
-      cancelled: { ko: "취소", en: "Cancelled" }
-    },
-    actions: {
-      edit: { ko: "수정", en: "Edit" },
-      delete: { ko: "삭제", en: "Delete" },
-      viewDetails: { ko: "상세 보기", en: "View Details" }
-    },
-    empty: {
-      title: { ko: "프로젝트가 없습니다", en: "No projects" },
-      searchEmpty: { ko: "검색 결과가 없습니다.", en: "No search results." },
-      createFirst: { ko: "첫 번째 프로젝트를 만들어보세요.", en: "Create your first project." },
-      createProject: { ko: "프로젝트 생성", en: "Create Project" }
-    }
-  },
   buttons: {
     viewComponents: {
       ko: "컴포넌트 보기",
@@ -773,41 +746,6 @@
     }
   },
 
-  // 프로젝트 요약 위젯 텍스트
-  projectWidget: {
-    title: {
-      ko: "프로젝트 요약",
-      en: "Project Summary"
-    },
-    status: {
-      critical: { ko: "긴급", en: "Critical" },
-      warning: { ko: "주의", en: "Warning" },
-      normal: { ko: "정상", en: "Normal" },
-      completed: { ko: "완료", en: "Completed" }
-    },
-    labels: {
-      client: { ko: "클라이언트", en: "Client" },
-      manager: { ko: "프로젝트 매니저", en: "Project Manager" },
-      progress: { ko: "진행률", en: "Progress" },
-      deadline: { ko: "마감일", en: "Deadline" },
-      daysRemaining: { ko: "남은 일수", en: "Days Remaining" },
-      budget: { ko: "예산", en: "Budget" },
-      spent: { ko: "사용", en: "Spent" },
-      remaining: { ko: "남음", en: "Remaining" },
-      currentStatus: { ko: "현재 상태", en: "Current Status" },
-      issues: { ko: "이슈", en: "Issues" },
-      nextActions: { ko: "다음 조치", en: "Next Actions" },
-      noIssues: { ko: "이슈 없음", en: "No Issues" },
-      noActions: { ko: "조치 필요 없음", en: "No Actions Required" }
-    },
-    messages: {
-      overBudget: { ko: "예산 초과", en: "Over Budget" },
-      onTrack: { ko: "정상 진행", en: "On Track" },
-      delayed: { ko: "지연", en: "Delayed" },
-      urgent: { ko: "긴급 처리 필요", en: "Urgent Action Required" }
-    }
-  },
-
   // 사용법 안내 텍스트
   usage: {
     title: {
@@ -874,251 +812,6 @@
     }
   },
 
-<<<<<<< HEAD
-  // 위젯 공통 텍스트
-  widgets: {
-    stats: {
-      title: {
-        ko: "통계 대시보드",
-        en: "Statistics Dashboard"
-      }
-    },
-    chart: {
-      title: {
-        ko: "주간 트렌드 차트",
-        en: "Weekly Trend Chart"
-      },
-      subtitle: {
-        ko: "최근 7일간 데이터",
-        en: "Last 7 days data"
-      }
-    },
-    quickActions: {
-      title: {
-        ko: "빠른 작업",
-        en: "Quick Actions"
-      },
-      actions: {
-        newProject: {
-          ko: "새 프로젝트",
-          en: "New Project"
-        },
-        newInvoice: {
-          ko: "견적서 작성",
-          en: "Create Invoice"
-        },
-        addClient: {
-          ko: "고객 추가",
-          en: "Add Client"
-        }
-      }
-    },
-    projectSummary: {
-      noProjects: {
-        ko: "진행 중인 프로젝트가 없습니다",
-        en: "No projects in progress"
-      },
-      addProject: {
-        ko: "새 프로젝트를 추가해주세요",
-        en: "Please add a new project"
-      },
-      projectsInProgress: {
-        ko: "개 진행중",
-        en: " in progress"
-      },
-      viewProgress: {
-        ko: "진행 상황과 우선순위를 한눈에 확인하세요",
-        en: "View progress and priorities at a glance"
-      }
-    },
-    todoList: {
-      title: {
-        ko: "할 일 목록",
-        en: "Todo List"
-      },
-      addTask: {
-        ko: "새 작업 추가",
-        en: "Add new task"
-      },
-      placeholder: {
-        ko: "작업을 입력하세요...",
-        en: "Enter a task..."
-      },
-      priorities: {
-        p1: { ko: "긴급", en: "Urgent" },
-        p2: { ko: "높음", en: "High" },
-        p3: { ko: "보통", en: "Normal" },
-        p4: { ko: "낮음", en: "Low" }
-      },
-      noTasks: {
-        ko: "할 일이 없습니다",
-        en: "No tasks"
-      },
-      completedTasks: {
-        ko: "완료된 작업",
-        en: "Completed tasks"
-      },
-      deleteTask: {
-        ko: "작업 삭제",
-        en: "Delete task"
-      }
-    }
-  },
-
-  // 홈 페이지
-  home: {
-    hero: {
-      badge: { ko: "프리랜서 & 1인 기업 필수 툴", en: "Essential for Freelancers & Solopreneurs" },
-      title: { ko: "나를 위한 단 하나의 업무 플랫폼", en: "Your One and Only Work Platform" },
-      subtitle: { ko: "프로젝트 관리부터 세무 신고까지", en: "From Project Management to Tax Filing" },
-      description: { 
-        ko: "프리랜서와 1인 기업이 클라이언트, 프로젝트 관리, 세무 업무를 한 곳에서 해결할 수 있는 통합 솔루션입니다.", 
-        en: "An integrated solution for solopreneurs and freelancers to manage clients, track projects, and handle taxes all in one place." 
-      },
-      primaryAction: { ko: "무료로 시작하기", en: "Start for Free" },
-      secondaryAction: { ko: "더 알아보기", en: "Learn More" }
-    },
-    features: {
-      title: { ko: "프리랜서를 위한 핵심 기능", en: "Essential Features for Freelancers" },
-      subtitle: { ko: "1인 기업 운영에 필요한 모든 것", en: "Everything you need to run your solo business" },
-      project: {
-        title: { ko: "클라이언트 & 프로젝트", en: "Clients & Projects" },
-        description: { ko: "다수의 클라이언트와 프로젝트를 체계적으로 관리", en: "Manage multiple clients and projects systematically" }
-      },
-      tax: {
-        title: { ko: "간편한 세무 신고", en: "Simple Tax Filing" },
-        description: { ko: "프리랜서 종합소득세, 부가세 신고 자동화", en: "Automated freelancer income tax and VAT filing" }
-      },
-      analytics: {
-        title: { ko: "수익 분석", en: "Income Analytics" },
-        description: { ko: "프로젝트별 수익성과 현금흐름 파악", en: "Track profitability and cash flow by project" }
-      },
-      integration: {
-        title: { ko: "올인원 대시보드", en: "All-in-One Dashboard" },
-        description: { ko: "견적서부터 세금계산서까지 한 곳에서", en: "From quotes to tax invoices in one place" }
-      }
-    },
-    carousel: {
-      items: [
-        {
-          title: { ko: "견적서 & 계약서 관리", en: "Quotes & Contracts" },
-          description: { ko: "클라이언트별 견적서와 계약서를 체계적으로 관리", en: "Manage quotes and contracts by client systematically" }
-        },
-        {
-          title: { ko: "자동 세금계산서", en: "Automated Tax Invoices" },
-          description: { ko: "매출 발생 시 세금계산서 자동 생성 및 발송", en: "Auto-generate and send tax invoices on sales" }
-        },
-        {
-          title: { ko: "프로젝트 타임트래킹", en: "Project Time Tracking" },
-          description: { ko: "프로젝트별 작업 시간 기록으로 정확한 수익성 분석", en: "Track work hours by project for accurate profitability" }
-        },
-        {
-          title: { ko: "세무 일정 알림", en: "Tax Calendar Alerts" },
-          description: { ko: "부가세, 종합소득세 신고 일정 자동 알림", en: "Auto reminders for VAT and income tax filing dates" }
-        }
-      ]
-    },
-    cta: {
-      title: { ko: "프리랜서 생활, 이제 쉽게 관리하세요", en: "Manage Your Freelance Life with Ease" },
-      subtitle: { ko: "1인 기업과 프리랜서를 위한 맞춤형 솔루션", en: "Tailored solution for solopreneurs and freelancers" },
-      button: { ko: "무료로 시작하기", en: "Start for Free" },
-      features: [
-        { ko: "✓ 월 10개 프로젝트까지 무료", en: "✓ Free for up to 10 projects/month" },
-        { ko: "✓ 세무 신고 자동화 지원", en: "✓ Automated tax filing support" },
-        { ko: "✓ 1:1 온보딩 지원", en: "✓ 1-on-1 onboarding support" }
-      ]
-    },
-    stats: {
-      users: { label: { ko: "프리랜서 사용자", en: "Freelancer Users" }, value: "5,000+" },
-      projects: { label: { ko: "완료된 프로젝트", en: "Completed Projects" }, value: "50,000+" },
-      satisfaction: { label: { ko: "세무 처리 정확도", en: "Tax Filing Accuracy" }, value: "99.8%" },
-      uptime: { label: { ko: "평균 시간 절약", en: "Average Time Saved" }, value: "15시간/월" }
-    },
-    targetUsers: {
-      title: { ko: "이런 분들에게 완벽합니다", en: "Perfect for These Professionals" },
-      subtitle: { ko: "1인 비즈니스를 운영하는 모든 분들을 위한 솔루션", en: "A solution for all solo business operators" },
-      users: [
-        {
-          title: { ko: "프리랜서 개발자", en: "Freelance Developers" },
-          description: { ko: "여러 프로젝트와 클라이언트를 동시에 관리", en: "Manage multiple projects and clients simultaneously" }
-        },
-        {
-          title: { ko: "디자이너", en: "Designers" },
-          description: { ko: "견적서 작성부터 세금계산서 발행까지 한번에", en: "From quotes to tax invoices in one flow" }
-        },
-        {
-          title: { ko: "1인 기업 대표", en: "Solo Business Owners" },
-          description: { ko: "비즈니스 운영에 필요한 모든 도구를 하나로", en: "All business operation tools in one place" }
-        },
-        {
-          title: { ko: "컨설턴트", en: "Consultants" },
-          description: { ko: "고객 관리와 수익 분석을 체계적으로", en: "Systematic client management and revenue analysis" }
-        }
-      ]
-    }
-  },
-
-  // 세무 관리 페이지 텍스트
-  taxManagement: {
-    title: {
-      ko: "세무 신고",
-      en: "Tax Management"
-    },
-    subtitle: {
-      ko: "프리랜서와 사업자를 위한 통합 세무 서비스",
-      en: "Integrated tax services for freelancers and business owners"
-    },
-    serviceTitle: {
-      ko: "세무 서비스 준비중",
-      en: "Tax Service Coming Soon"
-    },
-    serviceDescription: {
-      ko: "전문 세무법인과 연계한 종합소득세/법인세 신고 서비스를 준비중입니다",
-      en: "We are preparing comprehensive income tax and corporate tax filing services in partnership with professional tax firms"
-    },
-    plannedServices: {
-      title: {
-        ko: "제공 예정 서비스",
-        en: "Planned Services"
-      },
-      comprehensiveTax: {
-        title: { ko: "종합소득세 신고", en: "Comprehensive Income Tax" },
-        description: { ko: "프리랜서 및 개인사업자 종합소득세 신고 대행", en: "Income tax filing service for freelancers and sole proprietors" }
-      },
-      corporateTax: {
-        title: { ko: "법인세 신고", en: "Corporate Tax" },
-        description: { ko: "법인사업자 세무신고 및 절세 컨설팅", en: "Corporate tax filing and tax optimization consulting" }
-      },
-      vat: {
-        title: { ko: "부가가치세 신고", en: "VAT Filing" },
-        description: { ko: "분기별 부가가치세 신고 자동화 서비스", en: "Automated quarterly VAT filing service" }
-      },
-      consultation: {
-        title: { ko: "실시간 세무 상담", en: "Real-time Tax Consultation" },
-        description: { ko: "전문 세무사와의 1:1 온라인 상담 서비스", en: "1:1 online consultation with professional tax advisors" }
-      }
-    },
-    comingSoon: {
-      title: { ko: "곧 만나요!", en: "Coming Soon!" },
-      description: { 
-        ko: "2026년 1분기 중 세무 서비스를 오픈할 예정입니다. 오픈 시 등록된 이메일로 안내해 드리겠습니다.",
-        en: "We plan to launch our tax service in Q1 2026. We will notify you via your registered email when the service is available."
-      }
-    },
-    features: {
-      partnership: {
-        title: { ko: "전문 세무법인 연계", en: "Professional Tax Firm Partnership" },
-        description: { ko: "검증된 세무법인과의 파트너십을 통해 신뢰할 수 있는 세무 서비스를 제공합니다", en: "Reliable tax services through partnerships with verified tax firms" }
-      },
-      automation: {
-        title: { ko: "자동 계산 시스템", en: "Automated Calculation System" },
-        description: { ko: "매출/매입 데이터를 기반으로 예상 세액을 자동으로 계산하여 보여드립니다", en: "Automatically calculates expected tax based on your revenue and expense data" }
-      },
-      optimization: {
-        title: { ko: "절세 컨설팅", en: "Tax Optimization Consulting" },
-        description: { ko: "사업 형태와 규모에 맞는 최적의 절세 방안을 제안해 드립니다", en: "We provide optimal tax-saving strategies tailored to your business type and scale" }
-      }
-=======
   // 프로젝트 상태 텍스트
   projectStatus: {
     planning: {
@@ -1152,7 +845,6 @@
     description: {
       ko: "프로젝트의 현재 진행 상태를 나타냅니다",
       en: "Indicates the current progress status of the project"
->>>>>>> 3ef11668
     }
   }
 } as const
@@ -1199,35 +891,6 @@
 export const defaultLanguage = 'ko' as const
 
 // 헬퍼 함수들
-export const getDashboardText = {
-  title: (lang: 'ko' | 'en' = defaultLanguage) => uiText.dashboard.title[lang],
-  subtitle: (lang: 'ko' | 'en' = defaultLanguage) => uiText.dashboard.subtitle[lang]
-}
-
-export const getProjectsText = {
-  title: (lang: 'ko' | 'en' = defaultLanguage) => uiText.projects.title[lang],
-  subtitle: (lang: 'ko' | 'en' = defaultLanguage) => uiText.projects.subtitle[lang],
-  newProject: (lang: 'ko' | 'en' = defaultLanguage) => uiText.projects.newProject[lang],
-  searchPlaceholder: (lang: 'ko' | 'en' = defaultLanguage) => uiText.projects.searchPlaceholder[lang],
-  status: {
-    active: (lang: 'ko' | 'en' = defaultLanguage) => uiText.projects.status.active[lang],
-    completed: (lang: 'ko' | 'en' = defaultLanguage) => uiText.projects.status.completed[lang],
-    onHold: (lang: 'ko' | 'en' = defaultLanguage) => uiText.projects.status.onHold[lang],
-    cancelled: (lang: 'ko' | 'en' = defaultLanguage) => uiText.projects.status.cancelled[lang]
-  },
-  actions: {
-    edit: (lang: 'ko' | 'en' = defaultLanguage) => uiText.projects.actions.edit[lang],
-    delete: (lang: 'ko' | 'en' = defaultLanguage) => uiText.projects.actions.delete[lang],
-    viewDetails: (lang: 'ko' | 'en' = defaultLanguage) => uiText.projects.actions.viewDetails[lang]
-  },
-  empty: {
-    title: (lang: 'ko' | 'en' = defaultLanguage) => uiText.projects.empty.title[lang],
-    searchEmpty: (lang: 'ko' | 'en' = defaultLanguage) => uiText.projects.empty.searchEmpty[lang],
-    createFirst: (lang: 'ko' | 'en' = defaultLanguage) => uiText.projects.empty.createFirst[lang],
-    createProject: (lang: 'ko' | 'en' = defaultLanguage) => uiText.projects.empty.createProject[lang]
-  }
-}
-
 export const getBrandName = (lang: 'ko' | 'en' = defaultLanguage) => brand.name[lang]
 export const getCompanyName = (lang: 'ko' | 'en' = defaultLanguage) => brand.company[lang]
 export const getDescription = (lang: 'ko' | 'en' = defaultLanguage) => brand.description[lang]
@@ -1366,169 +1029,6 @@
   calendarAndChartsDesc: (lang: 'ko' | 'en' = defaultLanguage) => uiText.data.calendarAndChartsDesc[lang]
 }
 
-// 위젯 텍스트 헬퍼들
-export const getWidgetText = {
-  stats: {
-    title: (lang: 'ko' | 'en' = defaultLanguage) => uiText.widgets.stats.title[lang]
-  },
-  chart: {
-    title: (lang: 'ko' | 'en' = defaultLanguage) => uiText.widgets.chart.title[lang],
-    subtitle: (lang: 'ko' | 'en' = defaultLanguage) => uiText.widgets.chart.subtitle[lang]
-  },
-  quickActions: {
-    title: (lang: 'ko' | 'en' = defaultLanguage) => uiText.widgets.quickActions.title[lang],
-    actions: {
-      newProject: (lang: 'ko' | 'en' = defaultLanguage) => uiText.widgets.quickActions.actions.newProject[lang],
-      newInvoice: (lang: 'ko' | 'en' = defaultLanguage) => uiText.widgets.quickActions.actions.newInvoice[lang],
-      addClient: (lang: 'ko' | 'en' = defaultLanguage) => uiText.widgets.quickActions.actions.addClient[lang]
-    }
-  },
-  projectSummary: {
-    noProjects: (lang: 'ko' | 'en' = defaultLanguage) => uiText.widgets.projectSummary.noProjects[lang],
-    addProject: (lang: 'ko' | 'en' = defaultLanguage) => uiText.widgets.projectSummary.addProject[lang],
-    projectsInProgress: (lang: 'ko' | 'en' = defaultLanguage) => uiText.widgets.projectSummary.projectsInProgress[lang],
-    viewProgress: (lang: 'ko' | 'en' = defaultLanguage) => uiText.widgets.projectSummary.viewProgress[lang]
-  },
-  todoList: {
-    title: (lang: 'ko' | 'en' = defaultLanguage) => uiText.widgets.todoList.title[lang],
-    description: (lang: 'ko' | 'en' = defaultLanguage) => lang === 'ko' ? '오늘의 작업을 관리하고 우선순위를 설정하세요' : 'Manage today\'s tasks and set priorities',
-    addTask: (lang: 'ko' | 'en' = defaultLanguage) => uiText.widgets.todoList.addTask[lang],
-    placeholder: (lang: 'ko' | 'en' = defaultLanguage) => uiText.widgets.todoList.placeholder[lang],
-    priorities: {
-      p1: (lang: 'ko' | 'en' = defaultLanguage) => uiText.widgets.todoList.priorities.p1[lang],
-      p2: (lang: 'ko' | 'en' = defaultLanguage) => uiText.widgets.todoList.priorities.p2[lang],
-      p3: (lang: 'ko' | 'en' = defaultLanguage) => uiText.widgets.todoList.priorities.p3[lang],
-      p4: (lang: 'ko' | 'en' = defaultLanguage) => uiText.widgets.todoList.priorities.p4[lang]
-    },
-    noTasks: (lang: 'ko' | 'en' = defaultLanguage) => uiText.widgets.todoList.noTasks[lang],
-    completedTasks: (lang: 'ko' | 'en' = defaultLanguage) => uiText.widgets.todoList.completedTasks[lang],
-    deleteTask: (lang: 'ko' | 'en' = defaultLanguage) => uiText.widgets.todoList.deleteTask[lang]
-  },
-  calendar: {
-    title: (lang: 'ko' | 'en' = defaultLanguage) => lang === 'ko' ? '캘린더' : 'Calendar',
-    description: (lang: 'ko' | 'en' = defaultLanguage) => lang === 'ko' ? '일정을 확인하고 새로운 이벤트를 추가하세요' : 'View your schedule and add new events'
-  },
-  taxDeadline: {
-    title: (lang: 'ko' | 'en' = defaultLanguage) => lang === 'ko' ? '세무 일정' : 'Tax Schedule',
-    description: (lang: 'ko' | 'en' = defaultLanguage) => lang === 'ko' ? '중요한 세무 신고 마감일을 한눈에 확인하세요' : 'Track important tax filing deadlines at a glance'
-  }
-}
-
-// 홈 페이지 텍스트 헬퍼들
-export const getHomeText = {
-  hero: {
-    badge: (lang: 'ko' | 'en' = defaultLanguage) => uiText.home.hero.badge[lang],
-    title: (lang: 'ko' | 'en' = defaultLanguage) => uiText.home.hero.title[lang],
-    subtitle: (lang: 'ko' | 'en' = defaultLanguage) => uiText.home.hero.subtitle[lang],
-    description: (lang: 'ko' | 'en' = defaultLanguage) => uiText.home.hero.description[lang],
-    primaryAction: (lang: 'ko' | 'en' = defaultLanguage) => uiText.home.hero.primaryAction[lang],
-    secondaryAction: (lang: 'ko' | 'en' = defaultLanguage) => uiText.home.hero.secondaryAction[lang]
-  },
-  features: {
-    title: (lang: 'ko' | 'en' = defaultLanguage) => uiText.home.features.title[lang],
-    subtitle: (lang: 'ko' | 'en' = defaultLanguage) => uiText.home.features.subtitle[lang],
-    project: {
-      title: (lang: 'ko' | 'en' = defaultLanguage) => uiText.home.features.project.title[lang],
-      description: (lang: 'ko' | 'en' = defaultLanguage) => uiText.home.features.project.description[lang]
-    },
-    tax: {
-      title: (lang: 'ko' | 'en' = defaultLanguage) => uiText.home.features.tax.title[lang],
-      description: (lang: 'ko' | 'en' = defaultLanguage) => uiText.home.features.tax.description[lang]
-    },
-    analytics: {
-      title: (lang: 'ko' | 'en' = defaultLanguage) => uiText.home.features.analytics.title[lang],
-      description: (lang: 'ko' | 'en' = defaultLanguage) => uiText.home.features.analytics.description[lang]
-    },
-    integration: {
-      title: (lang: 'ko' | 'en' = defaultLanguage) => uiText.home.features.integration.title[lang],
-      description: (lang: 'ko' | 'en' = defaultLanguage) => uiText.home.features.integration.description[lang]
-    }
-  },
-  carousel: {
-    getItem: (index: number, lang: 'ko' | 'en' = defaultLanguage) => ({
-      title: uiText.home.carousel.items[index].title[lang],
-      description: uiText.home.carousel.items[index].description[lang]
-    })
-  },
-  cta: {
-    title: (lang: 'ko' | 'en' = defaultLanguage) => uiText.home.cta.title[lang],
-    subtitle: (lang: 'ko' | 'en' = defaultLanguage) => uiText.home.cta.subtitle[lang],
-    button: (lang: 'ko' | 'en' = defaultLanguage) => uiText.home.cta.button[lang],
-    getFeature: (index: number, lang: 'ko' | 'en' = defaultLanguage) => uiText.home.cta.features[index][lang]
-  },
-  stats: {
-    users: {
-      label: (lang: 'ko' | 'en' = defaultLanguage) => uiText.home.stats.users.label[lang],
-      value: uiText.home.stats.users.value
-    },
-    projects: {
-      label: (lang: 'ko' | 'en' = defaultLanguage) => uiText.home.stats.projects.label[lang],
-      value: uiText.home.stats.projects.value
-    },
-    satisfaction: {
-      label: (lang: 'ko' | 'en' = defaultLanguage) => uiText.home.stats.satisfaction.label[lang],
-      value: uiText.home.stats.satisfaction.value
-    },
-    uptime: {
-      label: (lang: 'ko' | 'en' = defaultLanguage) => uiText.home.stats.uptime.label[lang],
-      value: uiText.home.stats.uptime.value
-    }
-  },
-  targetUsers: {
-    title: (lang: 'ko' | 'en' = defaultLanguage) => uiText.home.targetUsers.title[lang],
-    subtitle: (lang: 'ko' | 'en' = defaultLanguage) => uiText.home.targetUsers.subtitle[lang],
-    getUser: (index: number, lang: 'ko' | 'en' = defaultLanguage) => ({
-      title: uiText.home.targetUsers.users[index].title[lang],
-      description: uiText.home.targetUsers.users[index].description[lang]
-    })
-  }
-}
-
-// 세무 관리 텍스트 헬퍼들
-export const getTaxManagementText = {
-  title: (lang: 'ko' | 'en' = defaultLanguage) => uiText.taxManagement.title[lang],
-  subtitle: (lang: 'ko' | 'en' = defaultLanguage) => uiText.taxManagement.subtitle[lang],
-  serviceTitle: (lang: 'ko' | 'en' = defaultLanguage) => uiText.taxManagement.serviceTitle[lang],
-  serviceDescription: (lang: 'ko' | 'en' = defaultLanguage) => uiText.taxManagement.serviceDescription[lang],
-  plannedServices: {
-    title: (lang: 'ko' | 'en' = defaultLanguage) => uiText.taxManagement.plannedServices.title[lang],
-    comprehensiveTax: {
-      title: (lang: 'ko' | 'en' = defaultLanguage) => uiText.taxManagement.plannedServices.comprehensiveTax.title[lang],
-      description: (lang: 'ko' | 'en' = defaultLanguage) => uiText.taxManagement.plannedServices.comprehensiveTax.description[lang]
-    },
-    corporateTax: {
-      title: (lang: 'ko' | 'en' = defaultLanguage) => uiText.taxManagement.plannedServices.corporateTax.title[lang],
-      description: (lang: 'ko' | 'en' = defaultLanguage) => uiText.taxManagement.plannedServices.corporateTax.description[lang]
-    },
-    vat: {
-      title: (lang: 'ko' | 'en' = defaultLanguage) => uiText.taxManagement.plannedServices.vat.title[lang],
-      description: (lang: 'ko' | 'en' = defaultLanguage) => uiText.taxManagement.plannedServices.vat.description[lang]
-    },
-    consultation: {
-      title: (lang: 'ko' | 'en' = defaultLanguage) => uiText.taxManagement.plannedServices.consultation.title[lang],
-      description: (lang: 'ko' | 'en' = defaultLanguage) => uiText.taxManagement.plannedServices.consultation.description[lang]
-    }
-  },
-  comingSoon: {
-    title: (lang: 'ko' | 'en' = defaultLanguage) => uiText.taxManagement.comingSoon.title[lang],
-    description: (lang: 'ko' | 'en' = defaultLanguage) => uiText.taxManagement.comingSoon.description[lang]
-  },
-  features: {
-    partnership: {
-      title: (lang: 'ko' | 'en' = defaultLanguage) => uiText.taxManagement.features.partnership.title[lang],
-      description: (lang: 'ko' | 'en' = defaultLanguage) => uiText.taxManagement.features.partnership.description[lang]
-    },
-    automation: {
-      title: (lang: 'ko' | 'en' = defaultLanguage) => uiText.taxManagement.features.automation.title[lang],
-      description: (lang: 'ko' | 'en' = defaultLanguage) => uiText.taxManagement.features.automation.description[lang]
-    },
-    optimization: {
-      title: (lang: 'ko' | 'en' = defaultLanguage) => uiText.taxManagement.features.optimization.title[lang],
-      description: (lang: 'ko' | 'en' = defaultLanguage) => uiText.taxManagement.features.optimization.description[lang]
-    }
-  }
-}
-
 // 컴포넌트 데모 텍스트 헬퍼들
 export const getComponentDemoText = {
   sections: {
