<<<<<<< HEAD
'use client'

import { useEffect, useState } from 'react'
import { useRouter } from 'next/navigation'
import Link from 'next/link'
import { createClient } from '@/lib/supabase/client'
import { Project } from '@/types/business'
import { Card, CardContent, CardDescription, CardHeader, CardTitle } from '@/components/ui/card'
import { Button } from '@/components/ui/button'
import { Input } from '@/components/ui/input'
import { Badge } from '@/components/ui/badge'
import { layout, typography } from '@/config/constants'
import { getProjectsText } from '@/config/brand'
import { 
  Plus, 
  Search, 
  FolderOpen,
  Calendar,
  DollarSign,
  MoreVertical,
  Edit,
  Trash2
} from 'lucide-react'
import {
  DropdownMenu,
  DropdownMenuContent,
  DropdownMenuItem,
  DropdownMenuTrigger,
} from "@/components/ui/dropdown-menu"

export default function ProjectsPage() {
  const router = useRouter()
  const [projects, setProjects] = useState<Project[]>([])
  const [loading, setLoading] = useState(true)
  const [searchQuery, setSearchQuery] = useState('')

  useEffect(() => {
    loadProjects()
  }, [])

  const loadProjects = async () => {
    // 테스트 사용자 체크
    const testUser = localStorage.getItem('testUser')
    if (testUser) {
      const userData = JSON.parse(testUser)
      
      // 테스트 데이터 로드
      setProjects([
        {
          id: '1',
          name: '웹사이트 리뉴얼',
          description: '회사 웹사이트 전면 개편',
          status: 'active',
          client_id: '1',
          budget: 5000000,
          start_date: '2024-01-01',
          end_date: '2024-03-31',
          created_at: '2024-01-01',
          updated_at: '2024-01-01',
          user_id: userData.id
        },
        {
          id: '2',
          name: '모바일 앱 개발',
          description: 'iOS/Android 크로스 플랫폼 앱',
          status: 'active',
          client_id: '2',
          budget: 8000000,
          start_date: '2024-02-01',
          end_date: '2024-06-30',
          created_at: '2024-02-01',
          updated_at: '2024-02-01',
          user_id: userData.id
        }
      ])
      
      setLoading(false)
      return
    }

    // 실제 Supabase 사용자 체크
    try {
      const supabase = createClient()
      const { data: { user } } = await supabase.auth.getUser()
      
      if (!user) {
        router.push('/login')
        return
      }

      // TODO: 실제 데이터베이스에서 로드
      // const { data, error } = await supabase
      //   .from('projects')
      //   .select('*')
      //   .eq('user_id', user.id)
      //   .order('created_at', { ascending: false })

      // 임시 데이터
      setProjects([
        {
          id: '1',
          name: '웹사이트 리뉴얼',
          description: '회사 웹사이트 전면 개편',
          status: 'active',
          client_id: '1',
          budget: 5000000,
          start_date: '2024-01-01',
          end_date: '2024-03-31',
          created_at: '2024-01-01',
          updated_at: '2024-01-01',
          user_id: user.id
        },
        {
          id: '2',
          name: '모바일 앱 개발',
          description: 'iOS/Android 크로스 플랫폼 앱',
          status: 'active',
          client_id: '2',
          budget: 8000000,
          start_date: '2024-02-01',
          end_date: '2024-06-30',
          created_at: '2024-02-01',
          updated_at: '2024-02-01',
          user_id: user.id
        }
      ])
    } catch (err) {
      router.push('/login')
    }
    
    setLoading(false)
  }

  const getStatusBadge = (status: string) => {
    const variants: Record<string, 'default' | 'secondary' | 'outline' | 'error'> = {
      'active': 'default',
      'completed': 'secondary',
      'on-hold': 'outline',
      'cancelled': 'error'
    }
    
    const labels: Record<string, string> = {
      'active': getProjectsText.status.active('ko'),
      'completed': getProjectsText.status.completed('ko'),
      'on-hold': getProjectsText.status.onHold('ko'),
      'cancelled': getProjectsText.status.cancelled('ko')
    }
    
    return (
      <Badge variant={variants[status] || 'default'}>
        {labels[status] || status}
      </Badge>
    )
  }

  const filteredProjects = projects.filter(project =>
    project.name.toLowerCase().includes(searchQuery.toLowerCase()) ||
    project.description?.toLowerCase().includes(searchQuery.toLowerCase())
  )

  if (loading) {
    return (
      <div className="flex items-center justify-center min-h-screen">
        <div className="animate-spin rounded-full h-8 w-8 border-b-2 border-primary"></div>
      </div>
    )
  }

  return (
    <div className={`max-w-[1300px] mx-auto ${layout.spacing.page.paddingX} ${layout.spacing.page.paddingY} ${layout.spacing.page.contentGap}`}>
      {/* 헤더 */}
      <div className="flex justify-between items-center">
        <div>
          <h1 className={typography.title.page}>{getProjectsText.title('ko')}</h1>
          <p className={typography.text.subtitle}>
            {getProjectsText.subtitle('ko')}
          </p>
        </div>
        <Button asChild>
          <Link href="/projects/new">
            <Plus className="mr-2 h-4 w-4" />
            {getProjectsText.newProject('ko')}
          </Link>
        </Button>
      </div>

      {/* 검색 */}
      <div className="relative">
            <Search className="absolute left-3 top-1/2 transform -translate-y-1/2 text-gray-400 h-4 w-4" />
            <Input
              placeholder={getProjectsText.searchPlaceholder('ko')}
              className="pl-10"
              value={searchQuery}
              onChange={(e) => setSearchQuery(e.target.value)}
            />
      </div>

      {/* 프로젝트 그리드 */}
      <div className="grid grid-cols-1 md:grid-cols-2 lg:grid-cols-3 gap-4">
        {filteredProjects.map((project) => (
          <Card key={project.id} className="hover:shadow-lg transition-shadow">
            <CardHeader className="pb-3">
              <div className="flex justify-between items-start">
                <div className="space-y-1">
                  <CardTitle className="text-lg">{project.name}</CardTitle>
                  {getStatusBadge(project.status)}
                </div>
                <DropdownMenu>
                  <DropdownMenuTrigger asChild>
                    <Button variant="ghost" size="icon" className="h-8 w-8">
                      <MoreVertical className="h-4 w-4" />
                    </Button>
                  </DropdownMenuTrigger>
                  <DropdownMenuContent align="end">
                    <DropdownMenuItem>
                      <Edit className="mr-2 h-4 w-4" />
                      {getProjectsText.actions.edit('ko')}
                    </DropdownMenuItem>
                    <DropdownMenuItem className="text-destructive">
                      <Trash2 className="mr-2 h-4 w-4" />
                      {getProjectsText.actions.delete('ko')}
                    </DropdownMenuItem>
                  </DropdownMenuContent>
                </DropdownMenu>
              </div>
            </CardHeader>
            <CardContent className="space-y-3">
              <CardDescription>{project.description}</CardDescription>
              
              <div className="space-y-2 text-sm">
                <div className="flex items-center text-muted-foreground">
                  <Calendar className="mr-2 h-4 w-4" />
                  {project.start_date} ~ {project.end_date}
                </div>
                {project.budget && (
                  <div className="flex items-center text-muted-foreground">
                    <DollarSign className="mr-2 h-4 w-4" />
                    ₩{project.budget.toLocaleString()}
                  </div>
                )}
              </div>

              <div className="pt-3 border-t">
                <Button asChild variant="outline" className="w-full">
                  <Link href={`/projects/${project.id}`}>
                    <FolderOpen className="mr-2 h-4 w-4" />
                    {getProjectsText.actions.viewDetails('ko')}
                  </Link>
                </Button>
              </div>
            </CardContent>
          </Card>
        ))}
      </div>

      {filteredProjects.length === 0 && (
        <Card className="p-8">
          <div className="text-center space-y-3">
            <FolderOpen className="mx-auto h-12 w-12 text-muted-foreground" />
            <h3 className="text-lg font-medium">{getProjectsText.empty.title('ko')}</h3>
            <p className="text-sm text-muted-foreground">
              {searchQuery ? getProjectsText.empty.searchEmpty('ko') : getProjectsText.empty.createFirst('ko')}
            </p>
            {!searchQuery && (
              <Button asChild className="mt-4">
                <Link href="/projects/new">
                  <Plus className="mr-2 h-4 w-4" />
                  {getProjectsText.empty.createProject('ko')}
                </Link>
              </Button>
            )}
          </div>
        </Card>
      )}
    </div>
  )
=======
import { Suspense } from 'react';
import ProjectsView from './components/ProjectsView';

/**
 * Projects page - Main routing entry point
 *
 * This is kept simple and delegates all logic to ProjectsView component.
 * This separation makes it clear that page.tsx is just for routing,
 * while the actual business logic lives in components.
 */
export default function ProjectsPage() {
  return (
    <Suspense fallback={<div className="container mx-auto p-6">Loading...</div>}>
      <ProjectsView />
    </Suspense>
  );
>>>>>>> 3ef11668
}<|MERGE_RESOLUTION|>--- conflicted
+++ resolved
@@ -1,281 +1,3 @@
-<<<<<<< HEAD
-'use client'
-
-import { useEffect, useState } from 'react'
-import { useRouter } from 'next/navigation'
-import Link from 'next/link'
-import { createClient } from '@/lib/supabase/client'
-import { Project } from '@/types/business'
-import { Card, CardContent, CardDescription, CardHeader, CardTitle } from '@/components/ui/card'
-import { Button } from '@/components/ui/button'
-import { Input } from '@/components/ui/input'
-import { Badge } from '@/components/ui/badge'
-import { layout, typography } from '@/config/constants'
-import { getProjectsText } from '@/config/brand'
-import { 
-  Plus, 
-  Search, 
-  FolderOpen,
-  Calendar,
-  DollarSign,
-  MoreVertical,
-  Edit,
-  Trash2
-} from 'lucide-react'
-import {
-  DropdownMenu,
-  DropdownMenuContent,
-  DropdownMenuItem,
-  DropdownMenuTrigger,
-} from "@/components/ui/dropdown-menu"
-
-export default function ProjectsPage() {
-  const router = useRouter()
-  const [projects, setProjects] = useState<Project[]>([])
-  const [loading, setLoading] = useState(true)
-  const [searchQuery, setSearchQuery] = useState('')
-
-  useEffect(() => {
-    loadProjects()
-  }, [])
-
-  const loadProjects = async () => {
-    // 테스트 사용자 체크
-    const testUser = localStorage.getItem('testUser')
-    if (testUser) {
-      const userData = JSON.parse(testUser)
-      
-      // 테스트 데이터 로드
-      setProjects([
-        {
-          id: '1',
-          name: '웹사이트 리뉴얼',
-          description: '회사 웹사이트 전면 개편',
-          status: 'active',
-          client_id: '1',
-          budget: 5000000,
-          start_date: '2024-01-01',
-          end_date: '2024-03-31',
-          created_at: '2024-01-01',
-          updated_at: '2024-01-01',
-          user_id: userData.id
-        },
-        {
-          id: '2',
-          name: '모바일 앱 개발',
-          description: 'iOS/Android 크로스 플랫폼 앱',
-          status: 'active',
-          client_id: '2',
-          budget: 8000000,
-          start_date: '2024-02-01',
-          end_date: '2024-06-30',
-          created_at: '2024-02-01',
-          updated_at: '2024-02-01',
-          user_id: userData.id
-        }
-      ])
-      
-      setLoading(false)
-      return
-    }
-
-    // 실제 Supabase 사용자 체크
-    try {
-      const supabase = createClient()
-      const { data: { user } } = await supabase.auth.getUser()
-      
-      if (!user) {
-        router.push('/login')
-        return
-      }
-
-      // TODO: 실제 데이터베이스에서 로드
-      // const { data, error } = await supabase
-      //   .from('projects')
-      //   .select('*')
-      //   .eq('user_id', user.id)
-      //   .order('created_at', { ascending: false })
-
-      // 임시 데이터
-      setProjects([
-        {
-          id: '1',
-          name: '웹사이트 리뉴얼',
-          description: '회사 웹사이트 전면 개편',
-          status: 'active',
-          client_id: '1',
-          budget: 5000000,
-          start_date: '2024-01-01',
-          end_date: '2024-03-31',
-          created_at: '2024-01-01',
-          updated_at: '2024-01-01',
-          user_id: user.id
-        },
-        {
-          id: '2',
-          name: '모바일 앱 개발',
-          description: 'iOS/Android 크로스 플랫폼 앱',
-          status: 'active',
-          client_id: '2',
-          budget: 8000000,
-          start_date: '2024-02-01',
-          end_date: '2024-06-30',
-          created_at: '2024-02-01',
-          updated_at: '2024-02-01',
-          user_id: user.id
-        }
-      ])
-    } catch (err) {
-      router.push('/login')
-    }
-    
-    setLoading(false)
-  }
-
-  const getStatusBadge = (status: string) => {
-    const variants: Record<string, 'default' | 'secondary' | 'outline' | 'error'> = {
-      'active': 'default',
-      'completed': 'secondary',
-      'on-hold': 'outline',
-      'cancelled': 'error'
-    }
-    
-    const labels: Record<string, string> = {
-      'active': getProjectsText.status.active('ko'),
-      'completed': getProjectsText.status.completed('ko'),
-      'on-hold': getProjectsText.status.onHold('ko'),
-      'cancelled': getProjectsText.status.cancelled('ko')
-    }
-    
-    return (
-      <Badge variant={variants[status] || 'default'}>
-        {labels[status] || status}
-      </Badge>
-    )
-  }
-
-  const filteredProjects = projects.filter(project =>
-    project.name.toLowerCase().includes(searchQuery.toLowerCase()) ||
-    project.description?.toLowerCase().includes(searchQuery.toLowerCase())
-  )
-
-  if (loading) {
-    return (
-      <div className="flex items-center justify-center min-h-screen">
-        <div className="animate-spin rounded-full h-8 w-8 border-b-2 border-primary"></div>
-      </div>
-    )
-  }
-
-  return (
-    <div className={`max-w-[1300px] mx-auto ${layout.spacing.page.paddingX} ${layout.spacing.page.paddingY} ${layout.spacing.page.contentGap}`}>
-      {/* 헤더 */}
-      <div className="flex justify-between items-center">
-        <div>
-          <h1 className={typography.title.page}>{getProjectsText.title('ko')}</h1>
-          <p className={typography.text.subtitle}>
-            {getProjectsText.subtitle('ko')}
-          </p>
-        </div>
-        <Button asChild>
-          <Link href="/projects/new">
-            <Plus className="mr-2 h-4 w-4" />
-            {getProjectsText.newProject('ko')}
-          </Link>
-        </Button>
-      </div>
-
-      {/* 검색 */}
-      <div className="relative">
-            <Search className="absolute left-3 top-1/2 transform -translate-y-1/2 text-gray-400 h-4 w-4" />
-            <Input
-              placeholder={getProjectsText.searchPlaceholder('ko')}
-              className="pl-10"
-              value={searchQuery}
-              onChange={(e) => setSearchQuery(e.target.value)}
-            />
-      </div>
-
-      {/* 프로젝트 그리드 */}
-      <div className="grid grid-cols-1 md:grid-cols-2 lg:grid-cols-3 gap-4">
-        {filteredProjects.map((project) => (
-          <Card key={project.id} className="hover:shadow-lg transition-shadow">
-            <CardHeader className="pb-3">
-              <div className="flex justify-between items-start">
-                <div className="space-y-1">
-                  <CardTitle className="text-lg">{project.name}</CardTitle>
-                  {getStatusBadge(project.status)}
-                </div>
-                <DropdownMenu>
-                  <DropdownMenuTrigger asChild>
-                    <Button variant="ghost" size="icon" className="h-8 w-8">
-                      <MoreVertical className="h-4 w-4" />
-                    </Button>
-                  </DropdownMenuTrigger>
-                  <DropdownMenuContent align="end">
-                    <DropdownMenuItem>
-                      <Edit className="mr-2 h-4 w-4" />
-                      {getProjectsText.actions.edit('ko')}
-                    </DropdownMenuItem>
-                    <DropdownMenuItem className="text-destructive">
-                      <Trash2 className="mr-2 h-4 w-4" />
-                      {getProjectsText.actions.delete('ko')}
-                    </DropdownMenuItem>
-                  </DropdownMenuContent>
-                </DropdownMenu>
-              </div>
-            </CardHeader>
-            <CardContent className="space-y-3">
-              <CardDescription>{project.description}</CardDescription>
-              
-              <div className="space-y-2 text-sm">
-                <div className="flex items-center text-muted-foreground">
-                  <Calendar className="mr-2 h-4 w-4" />
-                  {project.start_date} ~ {project.end_date}
-                </div>
-                {project.budget && (
-                  <div className="flex items-center text-muted-foreground">
-                    <DollarSign className="mr-2 h-4 w-4" />
-                    ₩{project.budget.toLocaleString()}
-                  </div>
-                )}
-              </div>
-
-              <div className="pt-3 border-t">
-                <Button asChild variant="outline" className="w-full">
-                  <Link href={`/projects/${project.id}`}>
-                    <FolderOpen className="mr-2 h-4 w-4" />
-                    {getProjectsText.actions.viewDetails('ko')}
-                  </Link>
-                </Button>
-              </div>
-            </CardContent>
-          </Card>
-        ))}
-      </div>
-
-      {filteredProjects.length === 0 && (
-        <Card className="p-8">
-          <div className="text-center space-y-3">
-            <FolderOpen className="mx-auto h-12 w-12 text-muted-foreground" />
-            <h3 className="text-lg font-medium">{getProjectsText.empty.title('ko')}</h3>
-            <p className="text-sm text-muted-foreground">
-              {searchQuery ? getProjectsText.empty.searchEmpty('ko') : getProjectsText.empty.createFirst('ko')}
-            </p>
-            {!searchQuery && (
-              <Button asChild className="mt-4">
-                <Link href="/projects/new">
-                  <Plus className="mr-2 h-4 w-4" />
-                  {getProjectsText.empty.createProject('ko')}
-                </Link>
-              </Button>
-            )}
-          </div>
-        </Card>
-      )}
-    </div>
-  )
-=======
 import { Suspense } from 'react';
 import ProjectsView from './components/ProjectsView';
 
@@ -292,5 +14,4 @@
       <ProjectsView />
     </Suspense>
   );
->>>>>>> 3ef11668
 }