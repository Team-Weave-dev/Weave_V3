'use client';

import React, { useState, useEffect, useMemo, useCallback } from 'react';
import ProjectDetail from '@/components/projects/ProjectDetail';
import type { ProjectTableRow, ProjectStatus, SettlementMethod, PaymentStatus } from '@/lib/types/project-table.types';
<<<<<<< HEAD
import { getProjectPageText, getProjectStatusText, getPaymentStatusText } from '@/config/brand';
import ProjectInfoRenderer from '@/components/projects/shared/ProjectInfoRenderer';
=======
import { getProjectPageText } from '@/config/brand';
import ProjectCardCustom from '@/components/projects/shared/ProjectCardCustom';
>>>>>>> a62690ff
import { Card, CardContent, CardHeader } from '@/components/ui/card';
import { DeleteDialog } from '@/components/ui/dialogDelete';
import Pagination from '@/components/ui/pagination';
import { Input } from '@/components/ui/input';
import { Button } from '@/components/ui/button';
import { Select, SelectContent, SelectItem, SelectTrigger, SelectValue } from '@/components/ui/select';
import { Filter, ChevronDown, ChevronUp, RotateCcw, AlertCircleIcon } from 'lucide-react';
import { SimpleViewModeSwitch, ViewMode } from '@/components/ui/view-mode-switch';
import { getViewModeText } from '@/config/brand';
import { layout } from '@/config/constants';
import { removeCustomProject, updateCustomProject } from '@/lib/mock/projects';
import { useToast } from '@/hooks/use-toast';

// 편집 가능한 프로젝트 데이터 인터페이스
interface EditableProjectData {
  name: string;
  client: string;
  status: ProjectStatus;
  dueDate: string;
  progress: number;
  projectContent?: string;
  totalAmount?: number;
  settlementMethod?: SettlementMethod;
  paymentStatus?: PaymentStatus;
}

// 편집 상태 인터페이스
interface ProjectEditState {
  isEditing: boolean;
  editingData: EditableProjectData;
  originalData: ProjectTableRow | null;
  errors: Record<string, string>;
  isLoading: boolean;
  isDirty: boolean;
}

interface DetailViewProps {
  projects: ProjectTableRow[];
  selectedProjectId: string | null;
  loading?: boolean;
  showColumnSettings?: boolean; // 컬럼 설정 버튼 표시 여부
  onProjectsChange?: () => void; // 프로젝트 목록 변경 시 호출되는 콜백
  viewMode: ViewMode;
  onViewModeChange: (mode: ViewMode) => void;
}

/**
 * DetailView Component
 *
 * Displays projects in Master-Detail layout:
 * - Left panel: Project list with selection
 * - Right panel: Selected project details using ProjectDetail component
 *
 * Features:
 * - Clickable project list
 * - Full project detail in right panel
 * - Responsive layout
 */
export default function DetailView({
  projects,
  selectedProjectId: initialSelectedId,
  loading = false,
  showColumnSettings = false, // 기본값은 false (DetailView에서는 숨김)
  onProjectsChange,
  viewMode,
  onViewModeChange
}: DetailViewProps) {
  const { toast } = useToast();
  const [selectedProjectId, setSelectedProjectId] = useState<string | null>(
    initialSelectedId || (projects.length > 0 ? projects[0].id : null)
  );

  // 필터 상태
  const [searchQuery, setSearchQuery] = useState('');
  const [statusFilter, setStatusFilter] = useState<ProjectStatus | 'all'>('all');
  const [clientFilter, setClientFilter] = useState('all');
  const [isFilterOpen, setIsFilterOpen] = useState(false);
  const [pageSize, setPageSize] = useState(5);

  // 페이지네이션 상태
  const [currentPage, setCurrentPage] = useState(1);

  // 삭제 모달 상태
  const [isDeleteModalOpen, setIsDeleteModalOpen] = useState(false);
  const [showCancelConfirm, setShowCancelConfirm] = useState(false);
  const lang = 'ko';

  // 편집 모드 상태
  const [editState, setEditState] = useState<ProjectEditState>({
    isEditing: false,
    editingData: {
      name: '',
      client: '',
      status: 'planning',
      dueDate: '',
      progress: 0,
      projectContent: '',
      totalAmount: undefined,
      settlementMethod: undefined,
      paymentStatus: undefined
    },
    originalData: null,
    errors: {},
    isLoading: false,
    isDirty: false
  });

  // 필터링된 프로젝트 목록
  const filteredProjects = useMemo(() => {
    return projects.filter(project => {
      // 검색어 필터
      const searchMatch = searchQuery === '' ||
        project.name.toLowerCase().includes(searchQuery.toLowerCase()) ||
        project.no.toLowerCase().includes(searchQuery.toLowerCase()) ||
        project.client.toLowerCase().includes(searchQuery.toLowerCase());

      // 상태 필터
      const statusMatch = statusFilter === 'all' || project.status === statusFilter;

      // 클라이언트 필터
      const clientMatch = clientFilter === 'all' || project.client === clientFilter;

      return searchMatch && statusMatch && clientMatch;
    });
  }, [projects, searchQuery, statusFilter, clientFilter]);

  const selectProjectById = useCallback((projectId: string) => {
    setSelectedProjectId(projectId);

    const indexInFiltered = filteredProjects.findIndex(project => project.id === projectId);
    if (indexInFiltered !== -1) {
      const newPage = Math.floor(indexInFiltered / pageSize) + 1;
      setCurrentPage(prev => (prev === newPage ? prev : newPage));
    }
  }, [filteredProjects, pageSize]);

  // 페이지네이션된 프로젝트 목록
  const paginatedProjects = useMemo(() => {
    const startIndex = (currentPage - 1) * pageSize;
    const endIndex = startIndex + pageSize;
    return filteredProjects.slice(startIndex, endIndex);
  }, [filteredProjects, currentPage, pageSize]);

  // 총 페이지 수
  const totalPages = useMemo(() => {
    return Math.ceil(filteredProjects.length / pageSize);
  }, [filteredProjects.length, pageSize]);

  // 사용 가능한 클라이언트 목록
  const availableClients = useMemo(() => {
    const clients = Array.from(new Set(projects.map(p => p.client)));
    return clients.sort();
  }, [projects]);

  const navigationProjects = useMemo(() => {
    return [...filteredProjects].sort((a, b) => a.no.localeCompare(b.no));
  }, [filteredProjects]);

  const selectedProject = selectedProjectId
    ? projects.find(p => p.id === selectedProjectId)
    : null;

  const navigationIndex = useMemo(() => {
    if (!selectedProject) {
      return -1;
    }
    return navigationProjects.findIndex(project => project.id === selectedProject.id);
  }, [navigationProjects, selectedProject]);

  const canNavigatePrevious = navigationIndex > 0;
  const canNavigateNext = navigationIndex !== -1 && navigationIndex < navigationProjects.length - 1;

  const handleNavigatePrevious = useCallback(() => {
    if (!canNavigatePrevious) {
      return;
    }

    const previousProject = navigationProjects[navigationIndex - 1];
    if (previousProject) {
      selectProjectById(previousProject.id);
    }
  }, [canNavigatePrevious, navigationProjects, navigationIndex, selectProjectById]);

  const handleNavigateNext = useCallback(() => {
    if (!canNavigateNext) {
      return;
    }

    const nextProject = navigationProjects[navigationIndex + 1];
    if (nextProject) {
      selectProjectById(nextProject.id);
    }
  }, [canNavigateNext, navigationProjects, navigationIndex, selectProjectById]);

  // 페이지 변경 핸들러
  const handlePageChange = (page: number) => {
    setCurrentPage(page);
  };


  useEffect(() => {
    // Auto-select first project if none selected
    if (!selectedProjectId && projects.length > 0) {
      setSelectedProjectId(projects[0].id);
    }
  }, [projects, selectedProjectId]);

  // 필터가 변경되면 첫 페이지로 리셋
  useEffect(() => {
    setCurrentPage(1);
  }, [searchQuery, statusFilter, clientFilter]);

  // 프로젝트 목록이 변경되면 첫 페이지로 리셋
  useEffect(() => {
    setCurrentPage(1);
  }, [projects.length]);

  const handleProjectClick = (projectId: string) => {
    selectProjectById(projectId);
  };

  const handleResetFilters = () => {
    setSearchQuery('');
    setStatusFilter('all');
    setClientFilter('all');
    setCurrentPage(1);
  };

  // 편집 상태 초기화
  const resetEditState = () => {
    setEditState({
      isEditing: false,
      editingData: {
        name: '',
        client: '',
        status: 'planning',
        dueDate: '',
        progress: 0,
        projectContent: '',
        totalAmount: undefined,
        settlementMethod: undefined,
        paymentStatus: undefined
      },
      originalData: null,
      errors: {},
      isLoading: false,
      isDirty: false
    });
    setShowCancelConfirm(false);
  };

  // 편집 모드 시작
  const enterEditMode = (project: ProjectTableRow) => {
    console.log('📝 편집 모드 시작:', project.name);
    setEditState({
      isEditing: true,
      editingData: {
        name: project.name,
        client: project.client,
        status: project.status,
        dueDate: project.dueDate,
        progress: project.progress,
        projectContent: project.projectContent || '',
        totalAmount: project.totalAmount,
        settlementMethod: project.settlementMethod,
        paymentStatus: project.paymentStatus
      },
      originalData: project,
      errors: {},
      isLoading: false,
      isDirty: false
    });
  };

  // 편집 필드 업데이트
  const updateField = (field: keyof EditableProjectData, value: string | number) => {
    setEditState(prev => {
      const newData = {
        ...prev.editingData,
        [field]: value
      };

      // isDirty 체크 - 원본 데이터와 비교
      const isDirty = prev.originalData ?
        JSON.stringify(newData) !== JSON.stringify({
          name: prev.originalData.name,
          client: prev.originalData.client,
          status: prev.originalData.status,
          dueDate: prev.originalData.dueDate,
          progress: prev.originalData.progress,
          projectContent: prev.originalData.projectContent || '',
          totalAmount: prev.originalData.totalAmount,
          settlementMethod: prev.originalData.settlementMethod,
          paymentStatus: prev.originalData.paymentStatus
        }) : false;

      return {
        ...prev,
        editingData: newData,
        isDirty
      };
    });
  };

  // 폼 검증
  const validateForm = (): boolean => {
    const newErrors: Record<string, string> = {};

    // 필수 필드 검증
    if (!editState.editingData.name.trim()) {
      newErrors.name = '프로젝트명은 필수입니다';
    }

    if (!editState.editingData.client.trim()) {
      newErrors.client = '클라이언트명은 필수입니다';
    }

    // 진행률 검증
    const progress = Number(editState.editingData.progress);
    if (isNaN(progress) || progress < 0 || progress > 100) {
      newErrors.progress = '진행률은 0-100% 사이여야 합니다';
    }

    // 금액 검증
    if (editState.editingData.totalAmount !== undefined && editState.editingData.totalAmount < 0) {
      newErrors.totalAmount = '금액은 0 이상이어야 합니다';
    }

    // 마감일 검증
    const dueDate = new Date(editState.editingData.dueDate);
    if (isNaN(dueDate.getTime())) {
      newErrors.dueDate = '유효한 날짜를 입력해주세요';
    }

    setEditState(prev => ({ ...prev, errors: newErrors }));
    return Object.keys(newErrors).length === 0;
  };

  // 편집 취소
  const cancelEdit = () => {
    if (editState.isDirty) {
      setShowCancelConfirm(true);
    } else {
      resetEditState();
    }
  };

  // 편집 저장
  const saveEdit = async () => {
    const currentProject = selectedProject;
    if (!currentProject || !validateForm()) return;

    console.log('💾 편집 내용 저장 시작:', editState.editingData);
    setEditState(prev => ({ ...prev, isLoading: true }));

    try {
      const success = updateCustomProject(currentProject.no, editState.editingData);

      if (success) {
        console.log('✅ 프로젝트 편집 성공:', {
          id: currentProject.id,
          no: currentProject.no,
          changes: editState.editingData
        });

        toast({
          title: "프로젝트 수정 완료",
          description: "프로젝트 정보가 성공적으로 업데이트되었습니다.",
        });

        resetEditState();
        // 부모 컴포넌트에 변경사항 알림
        if (onProjectsChange) {
          onProjectsChange();
        }
      } else {
        throw new Error('프로젝트 업데이트 실패');
      }
    } catch (error) {
      console.error('❌ 프로젝트 편집 중 오류 발생:', error);

      toast({
        title: "수정 실패",
        description: "프로젝트 수정 중 오류가 발생했습니다. 다시 시도해주세요.",
        variant: "destructive",
      });
    } finally {
      setEditState(prev => ({ ...prev, isLoading: false }));
    }
  };

  // 취소 확인 처리
  const handleCancelConfirm = () => {
    resetEditState();
  };

  const handleEditProject = (projectId?: string) => {
    const projectToEdit = projectId ? projects.find(p => p.id === projectId) : selectedProject;
    if (!projectToEdit) return;

    enterEditMode(projectToEdit);
  };

  const handleDeleteProject = (projectId?: string) => {
    setIsDeleteModalOpen(true);
  };

  const handleConfirmDelete = () => {
    const selectedProject = projects.find(p => p.id === selectedProjectId);
    if (!selectedProject) {
      console.log('⚠️ 삭제할 프로젝트를 찾을 수 없음:', selectedProjectId);
      setIsDeleteModalOpen(false);
      return;
    }

    try {
      // localStorage에서 프로젝트 삭제
      const deleted = removeCustomProject(selectedProject.no);

      if (deleted) {
        console.log('✅ DetailView 프로젝트 삭제 성공:', {
          id: selectedProject.id,
          no: selectedProject.no,
          name: selectedProject.name
        });

        // 성공 토스트 표시
        toast({
          title: "프로젝트 삭제 완료",
          description: `${selectedProject.name} 프로젝트가 성공적으로 삭제되었습니다.`,
        });

        // 부모 컴포넌트에 변경사항 알림
        if (onProjectsChange) {
          onProjectsChange();
        }

        // 선택된 프로젝트 초기화 (다른 프로젝트 자동 선택)
        const remainingProjects = projects.filter(p => p.id !== selectedProject.id);
        if (remainingProjects.length > 0) {
          setSelectedProjectId(remainingProjects[0].id);
        } else {
          setSelectedProjectId(null);
        }

        setIsDeleteModalOpen(false);
      } else {
        console.log('⚠️ DetailView 프로젝트 삭제 실패: 프로젝트를 찾을 수 없음', selectedProject.no);

        // 실패 토스트 표시
        toast({
          title: "삭제 실패",
          description: "프로젝트를 찾을 수 없거나 삭제할 수 없습니다.",
          variant: "destructive",
        });

        setIsDeleteModalOpen(false);
      }
    } catch (error) {
      console.error('❌ DetailView 프로젝트 삭제 중 오류 발생:', error);

      // 오류 토스트 표시
      toast({
        title: "삭제 오류",
        description: "프로젝트 삭제 중 오류가 발생했습니다. 다시 시도해주세요.",
        variant: "destructive",
      });

      setIsDeleteModalOpen(false);
    }
  };

  const handleCancelDelete = () => {
    setIsDeleteModalOpen(false);
  };

  if (loading) {
    return (
      <div className="grid grid-cols-1 lg:grid-cols-3 gap-6">
        {/* Left panel skeleton */}
        <div className="lg:col-span-1">
          <Card>
            <CardHeader>
              <div className="h-6 bg-muted rounded w-1/2 animate-pulse"></div>
            </CardHeader>
            <CardContent>
              <div className="space-y-3">
                {[1, 2, 3].map(i => (
                  <div key={i} className="p-3 border rounded animate-pulse">
                    <div className="h-5 bg-muted rounded w-3/4 mb-2"></div>
                    <div className="h-4 bg-muted rounded w-1/2"></div>
                  </div>
                ))}
              </div>
            </CardContent>
          </Card>
        </div>

        {/* Right panel skeleton */}
        <div className="lg:col-span-2">
          <div className="h-96 bg-muted rounded animate-pulse"></div>
        </div>
      </div>
    );
  }

  return (
    <>
      {/* Filter Bar */}
      <div className="mb-6 p-4 bg-background rounded-lg border">
        <div className="flex items-center gap-4">
          <SimpleViewModeSwitch
            mode={viewMode}
            onModeChange={onViewModeChange}
            labels={{
              list: getViewModeText.listView('ko'),
              detail: getViewModeText.detailView('ko')
            }}
            ariaLabel={getViewModeText.title('ko')}
          />
          <Input
            type="text"
            placeholder={getProjectPageText.searchPlaceholder('ko')}
            className="flex-1 min-w-64"
            value={searchQuery}
            onChange={(e) => {
              setSearchQuery(e.target.value);
              setCurrentPage(1);
            }}
          />

          <div className={`flex items-center ${layout.page.header.actions} flex-shrink-0`}>
            {/* 필터 버튼 */}
            <Button
              variant="secondary"
              size="sm"
              onClick={() => setIsFilterOpen(!isFilterOpen)}
              className="gap-2"
            >
              <Filter className={layout.heights.icon} />
              {getProjectPageText.filterButton('ko')}
              {isFilterOpen ? (
                <ChevronUp className={layout.heights.icon} />
              ) : (
                <ChevronDown className={layout.heights.icon} />
              )}
            </Button>
          </div>
        </div>

        {/* Filter Panel */}
        {isFilterOpen && (
          <div className="mt-4 p-4 bg-background border border-border rounded-md space-y-4">
            <h3 className="text-sm font-medium">{getProjectPageText.filterButton('ko')}</h3>
            <div className="grid grid-cols-1 md:grid-cols-3 gap-4">
              {/* 상태 필터 */}
              <div className="space-y-2">
                <label className="text-sm text-muted-foreground">
                  {getProjectPageText.filterStatusLabel('ko')}
                </label>
                <Select
                  value={statusFilter}
                  onValueChange={(value) => {
                    setStatusFilter(value as ProjectStatus | 'all');
                    setCurrentPage(1);
                  }}
                >
                  <SelectTrigger>
                    <SelectValue placeholder={getProjectPageText.filterStatusAll('ko')} />
                  </SelectTrigger>
                  <SelectContent>
                    <SelectItem value="all">{getProjectPageText.filterStatusAll('ko')}</SelectItem>
                    <SelectItem value="in_progress">{getProjectPageText.filterStatusInProgress('ko')}</SelectItem>
                    <SelectItem value="review">{getProjectPageText.filterStatusReview('ko')}</SelectItem>
                    <SelectItem value="completed">{getProjectPageText.filterStatusCompleted('ko')}</SelectItem>
                    <SelectItem value="on_hold">{getProjectPageText.filterStatusOnHold('ko')}</SelectItem>
                  </SelectContent>
                </Select>
              </div>

              {/* 클라이언트 필터 */}
              <div className="space-y-2">
                <label className="text-sm text-muted-foreground">
                  {getProjectPageText.filterClientLabel('ko')}
                </label>
                <Select
                  value={clientFilter}
                  onValueChange={(value) => {
                    setClientFilter(value);
                    setCurrentPage(1);
                  }}
                >
                  <SelectTrigger>
                    <SelectValue placeholder={getProjectPageText.filterClientAll('ko')} />
                  </SelectTrigger>
                  <SelectContent>
                    <SelectItem value="all">{getProjectPageText.filterClientAll('ko')}</SelectItem>
                    {availableClients.map((client) => (
                      <SelectItem key={client} value={client}>{client}</SelectItem>
                    ))}
                  </SelectContent>
                </Select>
              </div>

              {/* 페이지 개수 필터 */}
              <div className="space-y-2">
                <label className="text-sm text-muted-foreground">
                  {getProjectPageText.filterPageCountLabel('ko')}
                </label>
                <Select
                  value={pageSize.toString()}
                  onValueChange={(value) => {
                    setPageSize(Number(value));
                    setCurrentPage(1);
                  }}
                >
                  <SelectTrigger>
                    <SelectValue placeholder={getProjectPageText.filterPageCount10('ko')} />
                  </SelectTrigger>
                  <SelectContent>
                    <SelectItem value="5">{getProjectPageText.filterPageCount5('ko')}</SelectItem>
                    <SelectItem value="10">{getProjectPageText.filterPageCount10('ko')}</SelectItem>
                    <SelectItem value="20">{getProjectPageText.filterPageCount20('ko')}</SelectItem>
                    <SelectItem value="50">{getProjectPageText.filterPageCount50('ko')}</SelectItem>
                  </SelectContent>
                </Select>
              </div>
            </div>

            {/* Filter Reset Button */}
            <div className="flex justify-end">
              <Button
                variant="outline"
                size="sm"
                onClick={handleResetFilters}
                className="gap-2"
              >
                <RotateCcw className={layout.heights.icon} />
                {getProjectPageText.resetFilters('ko')}
              </Button>
            </div>
          </div>
        )}
      </div>

      <div className="grid grid-cols-1 lg:grid-cols-3 gap-6">
        {/* Project List (Left Panel) */}
        <div className="lg:col-span-1">
        <Card>
          <CardHeader>
            <h3 className="text-lg font-semibold">
              {getProjectPageText.projectList('ko')}
            </h3>
            <p className="text-sm text-muted-foreground">
              총 {filteredProjects.length}개 프로젝트 {searchQuery || statusFilter !== 'all' || clientFilter !== 'all' ? `(전체 ${projects.length}개 중)` : ''}
            </p>
          </CardHeader>
          <CardContent className="space-y-2">
                {paginatedProjects.map(project => (
                  <ProjectCardCustom
                    key={project.id}
                    project={project}
                    isSelected={selectedProject?.id === project.id}
                    onClick={() => handleProjectClick(project.id)}
<<<<<<< HEAD
                    className={`rounded-md border cursor-pointer transition-all ${
                      selectedProject?.id === project.id
                        ? 'bg-primary/10 border-primary'
                        : 'hover:bg-accent'
                    }`}
                  >
                    <ProjectInfoRenderer
                      project={project}
                      mode="card"
                      fields={['name', 'status', 'paymentStatus', 'progress', 'meta']}
                      layout="vertical"
                      onProjectClick={() => handleProjectClick(project.id)}
                      lang="ko"
                    />
                  </div>
=======
                    lang="ko"
                  />
>>>>>>> a62690ff
                ))}
          </CardContent>

          {/* 페이지네이션 */}
          {totalPages > 1 && (
            <div className="px-6 pb-6">
              <Pagination
                currentPage={currentPage}
                totalPages={totalPages}
                onPageChange={handlePageChange}
                size="sm"
                showInfo={false}
                language="ko"
              />
            </div>
          )}
        </Card>
      </div>

      {/* Project Details (Right Panel) */}
      <div className="lg:col-span-2">
        {selectedProject ? (
          <ProjectDetail
            project={selectedProject}
            mode="compact"
            editState={editState}
            onEdit={() => handleEditProject(selectedProject.id)}
            onUpdateField={updateField}
            onSaveEdit={saveEdit}
            onCancelEdit={cancelEdit}
            onDelete={() => handleDeleteProject(selectedProject.id)}
            onNavigatePrevious={handleNavigatePrevious}
            onNavigateNext={handleNavigateNext}
            canNavigatePrevious={canNavigatePrevious}
            canNavigateNext={canNavigateNext}
          />
        ) : (
          <Card className="h-[calc(100vh-200px)]">
            <CardContent className="flex items-center justify-center h-full">
              <p className="text-sm text-muted-foreground text-center">
                {getProjectPageText.noProjectSelected('ko')}
              </p>
            </CardContent>
          </Card>
        )}
      </div>
      </div>

      <DeleteDialog
        open={isDeleteModalOpen}
        title={getProjectPageText.deleteModalTitle(lang)}
        description={getProjectPageText.deleteModalMessage(lang)}
        confirmLabel={getProjectPageText.deleteModalConfirm(lang)}
        cancelLabel={getProjectPageText.deleteModalCancel(lang)}
        icon={<AlertCircleIcon className="h-8 w-8 text-destructive" />}
        borderClassName="border-2 border-primary"
        onOpenChange={setIsDeleteModalOpen}
        onConfirm={handleConfirmDelete}
      />

      {/* 편집 취소 확인 다이얼로그 */}
      <DeleteDialog
        open={showCancelConfirm}
        title={getProjectPageText.confirmCancelTitle(lang)}
        description={getProjectPageText.confirmCancelMessage(lang)}
        confirmLabel={getProjectPageText.confirmCancelButton(lang)}
        cancelLabel={getProjectPageText.continueEditing(lang)}
        icon={<AlertCircleIcon className="h-8 w-8 text-destructive" />}
        borderClassName="border-2 border-primary"
        onOpenChange={setShowCancelConfirm}
        onConfirm={handleCancelConfirm}
      />
    </>
  );
}<|MERGE_RESOLUTION|>--- conflicted
+++ resolved
@@ -3,13 +3,8 @@
 import React, { useState, useEffect, useMemo, useCallback } from 'react';
 import ProjectDetail from '@/components/projects/ProjectDetail';
 import type { ProjectTableRow, ProjectStatus, SettlementMethod, PaymentStatus } from '@/lib/types/project-table.types';
-<<<<<<< HEAD
-import { getProjectPageText, getProjectStatusText, getPaymentStatusText } from '@/config/brand';
-import ProjectInfoRenderer from '@/components/projects/shared/ProjectInfoRenderer';
-=======
 import { getProjectPageText } from '@/config/brand';
 import ProjectCardCustom from '@/components/projects/shared/ProjectCardCustom';
->>>>>>> a62690ff
 import { Card, CardContent, CardHeader } from '@/components/ui/card';
 import { DeleteDialog } from '@/components/ui/dialogDelete';
 import Pagination from '@/components/ui/pagination';
@@ -674,26 +669,8 @@
                     project={project}
                     isSelected={selectedProject?.id === project.id}
                     onClick={() => handleProjectClick(project.id)}
-<<<<<<< HEAD
-                    className={`rounded-md border cursor-pointer transition-all ${
-                      selectedProject?.id === project.id
-                        ? 'bg-primary/10 border-primary'
-                        : 'hover:bg-accent'
-                    }`}
-                  >
-                    <ProjectInfoRenderer
-                      project={project}
-                      mode="card"
-                      fields={['name', 'status', 'paymentStatus', 'progress', 'meta']}
-                      layout="vertical"
-                      onProjectClick={() => handleProjectClick(project.id)}
-                      lang="ko"
-                    />
-                  </div>
-=======
                     lang="ko"
                   />
->>>>>>> a62690ff
                 ))}
           </CardContent>
 
