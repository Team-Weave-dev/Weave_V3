import * as React from "react"
import { cva, type VariantProps } from "class-variance-authority"

import { cn } from "@/lib/utils"

const badgeVariants = cva(
  "inline-flex items-center rounded-full border px-2.5 py-0.5 text-xs font-semibold transition-colors focus:outline-none focus:ring-2 focus:ring-ring focus:ring-offset-2",
  {
    variants: {
      variant: {
        default:
          "border-transparent bg-muted text-muted-foreground",
        success:
          "border-transparent bg-success text-success-foreground hover:bg-success/80",
        warning:
          "border-transparent bg-warning text-warning-foreground hover:bg-warning/80",
        error:
          "border-transparent bg-error text-error-foreground hover:bg-error/80",
        info:
          "border-transparent bg-info text-info-foreground hover:bg-info/80",
        secondary:
          "border-transparent bg-secondary text-secondary-foreground hover:bg-secondary/80",
        outline: "text-foreground",
<<<<<<< HEAD
        // CSS 변수를 활용한 소프트 상태 색상
        'status-soft-success': "bg-success/20 text-success border border-success/30",
        'status-soft-warning': "bg-warning/20 text-warning border border-warning/30",
        'status-soft-error': "bg-error/20 text-error border border-error/30",
        'status-soft-info': "bg-info/20 text-info border border-info/30",
        // CSS 변수를 활용한 프로젝트 상태 색상
        'status-soft-planning': "bg-project-planning/20 text-project-planning-foreground border border-project-planning/30",
        'status-soft-inprogress': "bg-project-inprogress/20 text-project-inprogress-foreground border border-project-inprogress/30",
        'status-soft-review': "bg-project-review/20 text-project-review-foreground border border-project-review/30",
        'status-soft-completed': "bg-project-complete/20 text-project-complete-foreground border border-project-complete/30",
        'status-soft-onhold': "bg-project-onhold/20 text-project-onhold-foreground border border-project-onhold/30",
        'status-soft-cancelled': "bg-project-cancelled/20 text-project-cancelled-foreground border border-project-cancelled/30",
=======
        // 프로젝트/수금 상태용 소프트 배지 (기존 스타일 복원)
        'status-soft-success': "bg-green-100 text-green-700 border border-green-200",
        'status-soft-warning': "bg-yellow-100 text-yellow-700 border border-yellow-200",
        'status-soft-error': "bg-red-100 text-red-700 border border-red-200",
        'status-soft-info': "bg-blue-100 text-blue-700 border border-blue-200",
        'status-soft-planning': "bg-gray-100 text-gray-700 border border-gray-200",
        'status-soft-inprogress': "bg-blue-100 text-blue-700 border border-blue-200",
        'status-soft-review': "bg-yellow-100 text-yellow-700 border border-yellow-200",
        'status-soft-completed': "bg-green-100 text-green-700 border border-green-200",
        'status-soft-onhold': "bg-orange-100 text-orange-700 border border-orange-200",
        'status-soft-cancelled': "bg-red-100 text-red-700 border border-red-200",
        // TodoListWidget 전용 날짜 배지 (개선된 스타일)
        'date-soft-error': "bg-error/20 text-error border border-error/30",
        'date-soft-warning': "bg-warning/20 text-warning border border-warning/30",
        'date-soft-info': "bg-info/20 text-info border border-info/30",
>>>>>>> a62690ff
      },
    },
    defaultVariants: {
      variant: "default",
    },
  }
)

export interface BadgeProps
  extends React.HTMLAttributes<HTMLDivElement>,
    VariantProps<typeof badgeVariants> {}

function Badge({ className, variant, ...props }: BadgeProps) {
  return (
    <div className={cn(badgeVariants({ variant }), className)} {...props} />
  )
}

export { Badge, badgeVariants }<|MERGE_RESOLUTION|>--- conflicted
+++ resolved
@@ -21,20 +21,6 @@
         secondary:
           "border-transparent bg-secondary text-secondary-foreground hover:bg-secondary/80",
         outline: "text-foreground",
-<<<<<<< HEAD
-        // CSS 변수를 활용한 소프트 상태 색상
-        'status-soft-success': "bg-success/20 text-success border border-success/30",
-        'status-soft-warning': "bg-warning/20 text-warning border border-warning/30",
-        'status-soft-error': "bg-error/20 text-error border border-error/30",
-        'status-soft-info': "bg-info/20 text-info border border-info/30",
-        // CSS 변수를 활용한 프로젝트 상태 색상
-        'status-soft-planning': "bg-project-planning/20 text-project-planning-foreground border border-project-planning/30",
-        'status-soft-inprogress': "bg-project-inprogress/20 text-project-inprogress-foreground border border-project-inprogress/30",
-        'status-soft-review': "bg-project-review/20 text-project-review-foreground border border-project-review/30",
-        'status-soft-completed': "bg-project-complete/20 text-project-complete-foreground border border-project-complete/30",
-        'status-soft-onhold': "bg-project-onhold/20 text-project-onhold-foreground border border-project-onhold/30",
-        'status-soft-cancelled': "bg-project-cancelled/20 text-project-cancelled-foreground border border-project-cancelled/30",
-=======
         // 프로젝트/수금 상태용 소프트 배지 (기존 스타일 복원)
         'status-soft-success': "bg-green-100 text-green-700 border border-green-200",
         'status-soft-warning': "bg-yellow-100 text-yellow-700 border border-yellow-200",
@@ -50,7 +36,6 @@
         'date-soft-error': "bg-error/20 text-error border border-error/30",
         'date-soft-warning': "bg-warning/20 text-warning border border-warning/30",
         'date-soft-info': "bg-info/20 text-info border border-info/30",
->>>>>>> a62690ff
       },
     },
     defaultVariants: {
